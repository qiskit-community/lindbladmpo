# Introduction

This module simulates the time-evolution of a quantum system made of interacting/coupled two-level systems (qubits).
The code uses matrix-product states (MPS) and matrix-product operator (MPO) structures to efficiently simulate an approximate solution to the evolution of a system containing many qubits.

The simulated system Hamiltonian and Dissipator are in the formats of:

Hamiltonian:
<img src="https://render.githubusercontent.com/render/math?math=\frac{H}{\hbar} = \sum_{i}\frac{1}{2}\left[h_{z,i}\sigma_i^z  %2b h_{x,i}\sigma_i^x %2b h_{y,i}\sigma_i^y\right] %2b \frac{1}{2}\sum_{ i}^N\sum_{ j\neq i}^N \left(J_{ij}\sigma^x_i \sigma^x_{j} %2b J_{ij}\sigma^y_i \sigma^y_{j} %2b J_{ij}^z \sigma^z_i \sigma^z_{j}\right)">

Dissipator:
<img src="https://render.githubusercontent.com/render/math?math=\mathcal{D}[\rho] = \sum_i g_{0,i}\left(\sigma_i^%2b \rho\sigma_i^- - \frac{1}{2} \{\sigma_i^- \sigma_i^%2b,\rho\}\right) %2b \sum_i g_{1,i}\left( \sigma_i^-\rho \sigma_i^{%2b}-\frac{1}{2}\left\{\sigma_i^{%2b}\sigma_i^-,\rho\right\}\right) %2b \sum_i g_{2,i} \left(\sigma_i^z \rho\sigma_i^z - \rho\right)">

while all the coefficients of the model are controled by the user.

for more information see the links below.

# Table of Contents

<<<<<<< HEAD
* [Installation guide](docs/INSTALL.md)
* [Background and litterature on the method](docs/background.md)
* [Simulator's model](docs/MODEL.md)
* [Python interface](docs/API_DOCS.md)
* [Code structure](docs/CODE_STRUCTURE.md)
* [Tutorial: Solving the Lindblad dynamics of a qubit chain] (examples/qubit_chain_tutorial.ipynb)
=======
* [Installation guide](INSTALL.md)
* [Background and litterature on the method](background.md)
* [Simulator model](MODEL.md)
* [Python interface](API_DOCS.md)
* [Code structure](CODE_STRUCTURE.md)
>>>>>>> 314fef33
<|MERGE_RESOLUTION|>--- conflicted
+++ resolved
@@ -17,17 +17,9 @@
 
 # Table of Contents
 
-<<<<<<< HEAD
 * [Installation guide](docs/INSTALL.md)
 * [Background and litterature on the method](docs/background.md)
-* [Simulator's model](docs/MODEL.md)
+* [Simulator model](docs/MODEL.md)
 * [Python interface](docs/API_DOCS.md)
 * [Code structure](docs/CODE_STRUCTURE.md)
-* [Tutorial: Solving the Lindblad dynamics of a qubit chain] (examples/qubit_chain_tutorial.ipynb)
-=======
-* [Installation guide](INSTALL.md)
-* [Background and litterature on the method](background.md)
-* [Simulator model](MODEL.md)
-* [Python interface](API_DOCS.md)
-* [Code structure](CODE_STRUCTURE.md)
->>>>>>> 314fef33
+* [Tutorial: Solving the Lindblad dynamics of a qubit chain] (examples/qubit_chain_tutorial.ipynb)