# This code is licensed under the Apache License, Version 2.0. You may
# obtain a copy of this license in the LICENSE.txt file in the root directory
# of this source tree or at http://www.apache.org/licenses/LICENSE-2.0.
#
# Any modifications or derivative works of this code must retain this
# copyright notice, and modified files need to carry a notice indicating
# that they have been altered from the originals.
from lindbladmpo.LindbladMPOSolver import LindbladMPOSolver

import numpy as np
import unittest

# Defaults that should not interfere with the parameters check, are added just so we don't fail
# due to them being required arguments (don't have default values):
DEFAULT_TAU = 0.1
DEFAULT_T_FINAL = 20
DEFAULT_N = 10

s_output_path = "./"
s_cygwin_path = None
s_solver_path = None


# The following checks are named as follows:
# test_arg_<parameter being checked>_<Fail/Pass test><number of the test(if there are multiple)>
# example: test_arg_N_F1 means we are checking the parameter N and trying to make it fail

# Fail tests (trying to fail on purpose) should use assertNotEqual to ""
# Pass tests (trying to pass on purpose) should use assertEqual    to ""


class LindbladMPOSolverTestArguments(unittest.TestCase):
	def test_arg_N_F1(self):
		parameters = {'N': "5", 't_final': DEFAULT_T_FINAL, 'tau': DEFAULT_TAU}
		expected = ""
<<<<<<< HEAD
		solver = LindbladMPOSolver()
		solver.parameters = parameters
		out = solver._verify_parameters()
=======
		out = LindbladMPOSolver.verify_parameters(parameters)
>>>>>>> d952c353
		self.assertNotEqual(expected, out)

	def test_arg_N_F2(self):
		parameters = {'N': -1, 't_final': DEFAULT_T_FINAL, 'tau': DEFAULT_TAU}
		expected = ""
<<<<<<< HEAD
		solver = LindbladMPOSolver()
		solver.parameters = parameters
		out = solver._verify_parameters()
=======
		out = LindbladMPOSolver.verify_parameters(parameters)
>>>>>>> d952c353
		self.assertNotEqual(expected, out)

	def test_arg_N_P(self):
		parameters = {'N': 20, 't_final': DEFAULT_T_FINAL, 'tau': DEFAULT_TAU}
		expected = ""
<<<<<<< HEAD
		solver = LindbladMPOSolver()
		solver.parameters = parameters
		out = solver._verify_parameters()
=======
		out = LindbladMPOSolver.verify_parameters(parameters)
>>>>>>> d952c353
		self.assertEqual(expected, out)

	def test_arg_t_final_F1(self):
		parameters = {'t_final': "20", 'tau': DEFAULT_TAU, 'N': DEFAULT_N}
		expected = ""
<<<<<<< HEAD
		solver = LindbladMPOSolver()
		solver.parameters = parameters
		out = solver._verify_parameters()
=======
		out = LindbladMPOSolver.verify_parameters(parameters)
>>>>>>> d952c353
		self.assertNotEqual(expected, out)

	def test_arg_t_final_F2(self):
		parameters = {'t_final': -20, 'tau': DEFAULT_TAU, 'N': DEFAULT_N}
		expected = ""
<<<<<<< HEAD
		solver = LindbladMPOSolver()
		solver.parameters = parameters
		out = solver._verify_parameters()
=======
		out = LindbladMPOSolver.verify_parameters(parameters)
>>>>>>> d952c353
		self.assertNotEqual(expected, out)

	def test_arg_t_final_P(self):
		parameters = {'t_final': 20, 'tau': DEFAULT_TAU, 'N': DEFAULT_N}
		expected = ""
<<<<<<< HEAD
		solver = LindbladMPOSolver()
		solver.parameters = parameters
		out = solver._verify_parameters()
=======
		out = LindbladMPOSolver.verify_parameters(parameters)
>>>>>>> d952c353
		self.assertEqual(expected, out)

	def test_arg_t_init_P(self):
		parameters = {'t_init': 10, 't_final': 20, 'tau': DEFAULT_TAU, 'N': DEFAULT_N}
		expected = ""
<<<<<<< HEAD
		solver = LindbladMPOSolver()
		solver.parameters = parameters
		out = solver._verify_parameters()
=======
		out = LindbladMPOSolver.verify_parameters(parameters)
>>>>>>> d952c353
		self.assertEqual(expected, out)

	def test_arg_tau_F1(self):
		parameters = {'tau': "20", 'N': DEFAULT_N, 't_final': DEFAULT_T_FINAL}
		expected = ""
<<<<<<< HEAD
		solver = LindbladMPOSolver()
		solver.parameters = parameters
		out = solver._verify_parameters()
=======
		out = LindbladMPOSolver.verify_parameters(parameters)
>>>>>>> d952c353
		self.assertNotEqual(expected, out)

	def test_arg_tau_F2(self):
		parameters = {'tau': -20, 'N': DEFAULT_N, 't_final': DEFAULT_T_FINAL}
		expected = ""
<<<<<<< HEAD
		solver = LindbladMPOSolver()
		solver.parameters = parameters
		out = solver._verify_parameters()
=======
		out = LindbladMPOSolver.verify_parameters(parameters)
>>>>>>> d952c353
		self.assertNotEqual(expected, out)

	def test_arg_tau_P(self):
		parameters = {'tau': 20, 'N': DEFAULT_N, 't_final': DEFAULT_T_FINAL}
		expected = ""
<<<<<<< HEAD
		solver = LindbladMPOSolver()
		solver.parameters = parameters
		out = solver._verify_parameters()
=======
		out = LindbladMPOSolver.verify_parameters(parameters)
>>>>>>> d952c353
		self.assertEqual(expected, out)

	def test_arg_l_x_F1(self):
		parameters = {'l_x': 3.3, 'N': DEFAULT_N, 't_final': DEFAULT_T_FINAL, 'tau': DEFAULT_TAU}
		expected = ""
<<<<<<< HEAD
		solver = LindbladMPOSolver()
		solver.parameters = parameters
		out = solver._verify_parameters()
=======
		out = LindbladMPOSolver.verify_parameters(parameters)
>>>>>>> d952c353
		self.assertNotEqual(expected, out)

	def test_arg_l_x_F2(self):
		parameters = {'l_x': -4, 'N': DEFAULT_N, 't_final': DEFAULT_T_FINAL, 'tau': DEFAULT_TAU}
		expected = ""
<<<<<<< HEAD
		solver = LindbladMPOSolver()
		solver.parameters = parameters
		out = solver._verify_parameters()
=======
		out = LindbladMPOSolver.verify_parameters(parameters)
>>>>>>> d952c353
		self.assertNotEqual(expected, out)

	def test_arg_l_x_P(self):
		parameters = {'l_x': 4, 'N': DEFAULT_N, 't_final': DEFAULT_T_FINAL, 'tau': DEFAULT_TAU}
		expected = ""
<<<<<<< HEAD
		solver = LindbladMPOSolver()
		solver.parameters = parameters
		out = solver._verify_parameters()
=======
		out = LindbladMPOSolver.verify_parameters(parameters)
>>>>>>> d952c353
		self.assertEqual(expected, out)

	def test_arg_l_y_F1(self):
		parameters = {'l_y': 3.3, 'N': DEFAULT_N, 't_final': DEFAULT_T_FINAL, 'tau': DEFAULT_TAU}
		expected = ""
<<<<<<< HEAD
		solver = LindbladMPOSolver()
		solver.parameters = parameters
		out = solver._verify_parameters()
=======
		out = LindbladMPOSolver.verify_parameters(parameters)
>>>>>>> d952c353
		self.assertNotEqual(expected, out)

	def test_arg_l_y_F2(self):
		parameters = {'l_y': -4, 'N': DEFAULT_N, 't_final': DEFAULT_T_FINAL, 'tau': DEFAULT_TAU}
		expected = ""
<<<<<<< HEAD
		solver = LindbladMPOSolver()
		solver.parameters = parameters
		out = solver._verify_parameters()
=======
		out = LindbladMPOSolver.verify_parameters(parameters)
>>>>>>> d952c353
		self.assertNotEqual(expected, out)

	def test_arg_l_y_P(self):
		parameters = {'l_y': 4, 'N': DEFAULT_N, 't_final': DEFAULT_T_FINAL, 'tau': DEFAULT_TAU}
		expected = ""
<<<<<<< HEAD
		solver = LindbladMPOSolver()
		solver.parameters = parameters
		out = solver._verify_parameters()
=======
		out = LindbladMPOSolver.verify_parameters(parameters)
>>>>>>> d952c353
		self.assertEqual(expected, out)

	def test_arg_output_step_F1(self):
		parameters = {'output_step': 1.1, 'N': DEFAULT_N, 't_final': DEFAULT_T_FINAL, 'tau': DEFAULT_TAU}
		expected = ""
<<<<<<< HEAD
		solver = LindbladMPOSolver()
		solver.parameters = parameters
		out = solver._verify_parameters()
=======
		out = LindbladMPOSolver.verify_parameters(parameters)
>>>>>>> d952c353
		self.assertNotEqual(expected, out)

	def test_arg_output_step_P(self):
		parameters = {'output_step': 1, 'N': DEFAULT_N, 't_final': DEFAULT_T_FINAL, 'tau': DEFAULT_TAU}
		expected = ""
<<<<<<< HEAD
		solver = LindbladMPOSolver()
		solver.parameters = parameters
		out = solver._verify_parameters()
=======
		out = LindbladMPOSolver.verify_parameters(parameters)
>>>>>>> d952c353
		self.assertEqual(expected, out)

	def test_arg_h_x_F1(self):
		parameters = {'N': 5, 'h_x': "11", 't_final': DEFAULT_T_FINAL, 'tau': DEFAULT_TAU}
		expected = ""
<<<<<<< HEAD
		solver = LindbladMPOSolver()
		solver.parameters = parameters
		out = solver._verify_parameters()
=======
		out = LindbladMPOSolver.verify_parameters(parameters)
>>>>>>> d952c353
		self.assertNotEqual(expected, out)

	def test_arg_h_x_F2(self):
		parameters = {'N': 5, 'h_x': (1, 1), 't_final': DEFAULT_T_FINAL, 'tau': DEFAULT_TAU}
		expected = ""
<<<<<<< HEAD
		solver = LindbladMPOSolver()
		solver.parameters = parameters
		out = solver._verify_parameters()
=======
		out = LindbladMPOSolver.verify_parameters(parameters)
>>>>>>> d952c353
		self.assertNotEqual(expected, out)

	def test_arg_h_x_F3(self):
		parameters = {'N': 5, 'h_x': np.zeros([5, 5]), 't_final': DEFAULT_T_FINAL, 'tau': DEFAULT_TAU}
		expected = ""
<<<<<<< HEAD
		solver = LindbladMPOSolver()
		solver.parameters = parameters
		out = solver._verify_parameters()
=======
		out = LindbladMPOSolver.verify_parameters(parameters)
>>>>>>> d952c353
		self.assertNotEqual(expected, out)

	def test_arg_h_x_F4(self):
		parameters = {'N': 5, 'h_x': [1, 2, 3, 4], 't_final': DEFAULT_T_FINAL, 'tau': DEFAULT_TAU}
		expected = ""
<<<<<<< HEAD
		solver = LindbladMPOSolver()
		solver.parameters = parameters
		out = solver._verify_parameters()
=======
		out = LindbladMPOSolver.verify_parameters(parameters)
>>>>>>> d952c353
		self.assertNotEqual(expected, out)

	def test_arg_h_x_F5(self):
		parameters = {'N': 5, 'h_x': [1, 2, 3, 4, '5'], 't_final': DEFAULT_T_FINAL, 'tau': DEFAULT_TAU}
		expected = ""
<<<<<<< HEAD
		solver = LindbladMPOSolver()
		solver.parameters = parameters
		out = solver._verify_parameters()
=======
		out = LindbladMPOSolver.verify_parameters(parameters)
>>>>>>> d952c353
		self.assertNotEqual(expected, out)

	def test_arg_h_x_F6(self):
		parameters = {'N': 5, 'h_x': np.array([1, 2, 3, 4, 5, 6]), 't_final': DEFAULT_T_FINAL, 'tau': DEFAULT_TAU}
		expected = ""
<<<<<<< HEAD
		solver = LindbladMPOSolver()
		solver.parameters = parameters
		out = solver._verify_parameters()
=======
		out = LindbladMPOSolver.verify_parameters(parameters)
>>>>>>> d952c353
		self.assertNotEqual(expected, out)

	def test_arg_h_x_F7(self):
		parameters = {'N': 5, 'h_x': np.array([[1, 2, 3, 4, 5], [1, 2, 3, 4, 5]]), 't_final': DEFAULT_T_FINAL, 'tau': DEFAULT_TAU}
		expected = ""
<<<<<<< HEAD
		solver = LindbladMPOSolver()
		solver.parameters = parameters
		out = solver._verify_parameters()
=======
		out = LindbladMPOSolver.verify_parameters(parameters)
>>>>>>> d952c353
		self.assertNotEqual(expected, out)

	def test_arg_h_x_P1(self):
		parameters = {'N': 5, 'h_x': [1, 2, 3, 4, 5], 't_final': DEFAULT_T_FINAL, 'tau': DEFAULT_TAU}
		expected = ""
<<<<<<< HEAD
		solver = LindbladMPOSolver()
		solver.parameters = parameters
		out = solver._verify_parameters()
=======
		out = LindbladMPOSolver.verify_parameters(parameters)
>>>>>>> d952c353
		self.assertEqual(expected, out)

	def test_arg_h_x_P2(self):
		parameters = {'N': 5, 'h_x': np.array([1, 2, 3, 4, 5]), 't_final': DEFAULT_T_FINAL, 'tau': DEFAULT_TAU}
		expected = ""
<<<<<<< HEAD
		solver = LindbladMPOSolver()
		solver.parameters = parameters
		out = solver._verify_parameters()
=======
		out = LindbladMPOSolver.verify_parameters(parameters)
>>>>>>> d952c353
		self.assertEqual(expected, out)

	def test_arg_J_F1(self):
		parameters = {'N': 5, 'J_z': [[2, 5, 6, '7', 9],
									  [4.55, -4.1, 12, -33, 10],
									  [4.55, -1.1, 17, 0, 10],
									  [4.55, -4.1, 61, -33, 10],
									  [4.55, -1.1, 11, -33, 10]], 't_final': DEFAULT_T_FINAL, 'tau': DEFAULT_TAU}
		expected = ""
<<<<<<< HEAD
		solver = LindbladMPOSolver()
		solver.parameters = parameters
		out = solver._verify_parameters()
=======
		out = LindbladMPOSolver.verify_parameters(parameters)
>>>>>>> d952c353
		self.assertNotEqual(expected, out)

	def test_arg_J_F2(self):
		parameters = {'N': 5, 'J_z': [[2, 5, 6, 5, 9],
									  [4.55, -4.1, 12, -33, 10],
									  [4.55, -4.1, 61, -33, 10],
									  [4.55, -1.1, 11, -33, 10]], 't_final': DEFAULT_T_FINAL, 'tau': DEFAULT_TAU}
		expected = ""
<<<<<<< HEAD
		solver = LindbladMPOSolver()
		solver.parameters = parameters
		out = solver._verify_parameters()
=======
		out = LindbladMPOSolver.verify_parameters(parameters)
>>>>>>> d952c353
		self.assertNotEqual(expected, out)

	def test_arg_J_F3(self):
		parameters = {'N': 5, 'J_z': [[2, 5, 6, 7],
									  [4.55, -4.1, 12, -33, 10],
									  [4.55, -1.1, 17, 0, 10],
									  [4.55, -4.1, 61, -33, 10],
									  [4.55, -1.1, 11, -33, 10]], 't_final': DEFAULT_T_FINAL, 'tau': DEFAULT_TAU}
		expected = ""
<<<<<<< HEAD
		solver = LindbladMPOSolver()
		solver.parameters = parameters
		out = solver._verify_parameters()
=======
		out = LindbladMPOSolver.verify_parameters(parameters)
>>>>>>> d952c353
		self.assertNotEqual(expected, out)

	def test_arg_J_F4(self):
		parameters = {'N': 5, 'J_z': np.array([[1, 2, 3, 4, 5], [1, 2, 3, 4, 5]]), 't_final': DEFAULT_T_FINAL, 'tau': DEFAULT_TAU}
		expected = ""
<<<<<<< HEAD
		solver = LindbladMPOSolver()
		solver.parameters = parameters
		out = solver._verify_parameters()
=======
		out = LindbladMPOSolver.verify_parameters(parameters)
>>>>>>> d952c353
		self.assertNotEqual(expected, out)

	def test_arg_J_F5(self):
		parameters = {'N': 5, 'J_z': np.array([[1, 2.0], [0, 0], (1 + 1, 3.)]), 't_final': DEFAULT_T_FINAL,
					  'tau': DEFAULT_TAU}
		expected = ""
<<<<<<< HEAD
		solver = LindbladMPOSolver()
		solver.parameters = parameters
		out = solver._verify_parameters()
=======
		out = LindbladMPOSolver.verify_parameters(parameters)
>>>>>>> d952c353
		self.assertNotEqual(expected, out)

	def test_arg_J_F6(self):
		parameters = {'N': 5, 'J_z': np.array([[1, 2, 3, 4, "P"],
											   [1, 2, 3, 4, 5],
											   [1, 2, 3, 4, 5],
											   [1, 2, 3, 4, 5],
											   [1, 2, 3, 4, 5]]), 't_final': DEFAULT_T_FINAL, 'tau': DEFAULT_TAU}
		expected = ""
<<<<<<< HEAD
		solver = LindbladMPOSolver()
		solver.parameters = parameters
		out = solver._verify_parameters()
=======
		out = LindbladMPOSolver.verify_parameters(parameters)
>>>>>>> d952c353
		self.assertNotEqual(expected, out)

	def test_arg_J_P_1(self):
		parameters = {'N': 5, 'J_z': np.array([[1, 2, 3, 4, 3],
											   [1, 2, 3, 4, 5],
											   [1, 2, 3, 4, 5],
											   [1, 2, 3, 4, 5],
											   [1, 2, 3, 4, 5]]), 't_final': DEFAULT_T_FINAL, 'tau': DEFAULT_TAU}
		expected = ""
<<<<<<< HEAD
		solver = LindbladMPOSolver()
		solver.parameters = parameters
		out = solver._verify_parameters()
=======
		out = LindbladMPOSolver.verify_parameters(parameters)
>>>>>>> d952c353
		self.assertEqual(expected, out)

	def test_arg_J_P_2(self):
		parameters = {'N': 5, 'J_z': -55, 't_final': DEFAULT_T_FINAL, 'tau': DEFAULT_TAU}
		expected = ""
<<<<<<< HEAD
		solver = LindbladMPOSolver()
		solver.parameters = parameters
		out = solver._verify_parameters()
=======
		out = LindbladMPOSolver.verify_parameters(parameters)
>>>>>>> d952c353
		self.assertEqual(expected, out)

	def test_arg_J_P_3(self):
		parameters = {'N': 5, 'J_z': [[2, 5, 6, 7, -10],
									  [4.55, -4.1, 12, -33, 10],
									  [4.55, -1.1, 17, 0, 10],
									  [4.55, -4.1, 61, -33, 10],
									  [4.55, -1.1, 11, -33, 10]], 't_final': DEFAULT_T_FINAL, 'tau': DEFAULT_TAU}
		expected = ""
<<<<<<< HEAD
		solver = LindbladMPOSolver()
		solver.parameters = parameters
		out = solver._verify_parameters()
=======
		out = LindbladMPOSolver.verify_parameters(parameters)
>>>>>>> d952c353
		self.assertEqual(expected, out)

	def test_arg_J_P_4(self):
		parameters = {'N': 5, 'J_z': np.array(-55), 't_final': DEFAULT_T_FINAL, 'tau': DEFAULT_TAU}
		expected = ""
<<<<<<< HEAD
		solver = LindbladMPOSolver()
		solver.parameters = parameters
		out = solver._verify_parameters()
=======
		out = LindbladMPOSolver.verify_parameters(parameters)
>>>>>>> d952c353
		self.assertEqual(expected, out)

	def test_arg_J_P_5(self):
		parameters = {'N': 5, 'J_z': np.zeros((5, 5)), 't_final': DEFAULT_T_FINAL, 'tau': DEFAULT_TAU}
		expected = ""
<<<<<<< HEAD
		solver = LindbladMPOSolver()
		solver.parameters = parameters
		out = solver._verify_parameters()
=======
		out = LindbladMPOSolver.verify_parameters(parameters)
>>>>>>> d952c353
		self.assertEqual(expected, out)

	def test_arg_init_Pauli_state_F1(self):
		parameters = {'init_pauli_state': "-a", 'N': DEFAULT_N, 't_final': DEFAULT_T_FINAL, 'tau': DEFAULT_TAU}
		expected = ""
<<<<<<< HEAD
		solver = LindbladMPOSolver()
		solver.parameters = parameters
		out = solver._verify_parameters()
=======
		out = LindbladMPOSolver.verify_parameters(parameters)
>>>>>>> d952c353
		self.assertNotEqual(expected, out)

	def test_arg_init_Pauli_state_F2(self):
		parameters = {'init_pauli_state': -22, 'N': DEFAULT_N, 't_final': DEFAULT_T_FINAL, 'tau': DEFAULT_TAU}
		expected = ""
<<<<<<< HEAD
		solver = LindbladMPOSolver()
		solver.parameters = parameters
		out = solver._verify_parameters()
=======
		out = LindbladMPOSolver.verify_parameters(parameters)
>>>>>>> d952c353
		self.assertNotEqual(expected, out)

	def test_arg_init_Pauli_state_P(self):
		parameters = {'init_pauli_state': "-x", 'N': DEFAULT_N, 't_final': DEFAULT_T_FINAL, 'tau': DEFAULT_TAU}
		expected = ""
<<<<<<< HEAD
		solver = LindbladMPOSolver()
		solver.parameters = parameters
		out = solver._verify_parameters()
=======
		out = LindbladMPOSolver.verify_parameters(parameters)
>>>>>>> d952c353
		self.assertEqual(expected, out)

	def test_arg_b_periodic_x_F1(self):
		parameters = {'b_periodic_x': -22, 'N': DEFAULT_N, 't_final': DEFAULT_T_FINAL, 'tau': DEFAULT_TAU}
		expected = ""
<<<<<<< HEAD
		solver = LindbladMPOSolver()
		solver.parameters = parameters
		out = solver._verify_parameters()
=======
		out = LindbladMPOSolver.verify_parameters(parameters)
>>>>>>> d952c353
		self.assertNotEqual(expected, out)

	def test_arg_b_periodic_x_P(self):
		parameters = {'b_periodic_x': False, 'N': DEFAULT_N, 't_final': DEFAULT_T_FINAL, 'tau': DEFAULT_TAU}
		expected = ""
<<<<<<< HEAD
		solver = LindbladMPOSolver()
		solver.parameters = parameters
		out = solver._verify_parameters()
=======
		out = LindbladMPOSolver.verify_parameters(parameters)
>>>>>>> d952c353
		self.assertEqual(expected, out)

	def test_arg_trotter_order_F1(self):
		parameters = {'trotter_order': 5, 'N': DEFAULT_N, 't_final': DEFAULT_T_FINAL, 'tau': DEFAULT_TAU}
		expected = ""
<<<<<<< HEAD
		solver = LindbladMPOSolver()
		solver.parameters = parameters
		out = solver._verify_parameters()
=======
		out = LindbladMPOSolver.verify_parameters(parameters)
>>>>>>> d952c353
		self.assertNotEqual(expected, out)

	def test_arg_trotter_order_P(self):
		parameters = {'trotter_order': 3, 'N': DEFAULT_N, 't_final': DEFAULT_T_FINAL, 'tau': DEFAULT_TAU}
		expected = ""
<<<<<<< HEAD
		solver = LindbladMPOSolver()
		solver.parameters = parameters
		out = solver._verify_parameters()
=======
		out = LindbladMPOSolver.verify_parameters(parameters)
>>>>>>> d952c353
		self.assertEqual(expected, out)

	def test_arg_min_dim_rho_F1(self):
		parameters = {'min_dim_rho': 5.1, 'N': DEFAULT_N, 't_final': DEFAULT_T_FINAL, 'tau': DEFAULT_TAU}
		expected = ""
<<<<<<< HEAD
		solver = LindbladMPOSolver()
		solver.parameters = parameters
		out = solver._verify_parameters()
=======
		out = LindbladMPOSolver.verify_parameters(parameters)
>>>>>>> d952c353
		self.assertNotEqual(expected, out)

	def test_arg_min_dim_rho_P(self):
		parameters = {'min_dim_rho': 1, 'N': DEFAULT_N, 't_final': DEFAULT_T_FINAL, 'tau': DEFAULT_TAU}
		expected = ""
<<<<<<< HEAD
		solver = LindbladMPOSolver()
		solver.parameters = parameters
		out = solver._verify_parameters()
=======
		out = LindbladMPOSolver.verify_parameters(parameters)
>>>>>>> d952c353
		self.assertEqual(expected, out)

	def test_arg_metadata_F1(self):
		parameters = {'metadata': "CR/LF \n", 'N': DEFAULT_N, 't_final': DEFAULT_T_FINAL, 'tau': DEFAULT_TAU}
		expected = ""
<<<<<<< HEAD
		solver = LindbladMPOSolver()
		solver.parameters = parameters
		out = solver._verify_parameters()
=======
		out = LindbladMPOSolver.verify_parameters(parameters)
>>>>>>> d952c353
		self.assertNotEqual(expected, out)

	def test_arg_metadata_F2(self):
		parameters = {'metadata': 0, 'N': DEFAULT_N, 't_final': DEFAULT_T_FINAL, 'tau': DEFAULT_TAU}
		expected = ""
<<<<<<< HEAD
		solver = LindbladMPOSolver()
		solver.parameters = parameters
		out = solver._verify_parameters()
=======
		out = LindbladMPOSolver.verify_parameters(parameters)
>>>>>>> d952c353
		self.assertNotEqual(expected, out)

	def test_arg_cut_off_rho_F1(self):
		parameters = {'cut_off_rho': [1, 1], 'N': DEFAULT_N, 't_final': DEFAULT_T_FINAL, 'tau': DEFAULT_TAU}
		expected = ""
<<<<<<< HEAD
		solver = LindbladMPOSolver()
		solver.parameters = parameters
		out = solver._verify_parameters()
=======
		out = LindbladMPOSolver.verify_parameters(parameters)
>>>>>>> d952c353
		self.assertNotEqual(expected, out)

	def test_arg_cut_off_rho_P(self):
		parameters = {'cut_off_rho': 1.1e-199, 'N': DEFAULT_N, 't_final': DEFAULT_T_FINAL, 'tau': DEFAULT_TAU}
		expected = ""
<<<<<<< HEAD
		solver = LindbladMPOSolver()
		solver.parameters = parameters
		out = solver._verify_parameters()
=======
		out = LindbladMPOSolver.verify_parameters(parameters)
>>>>>>> d952c353
		self.assertEqual(expected, out)

	def test_arg_1q_components_F1(self):
		parameters = {'1q_components': [1, 1], 'N': DEFAULT_N, 't_final': DEFAULT_T_FINAL, 'tau': DEFAULT_TAU}
		expected = ""
<<<<<<< HEAD
		solver = LindbladMPOSolver()
		solver.parameters = parameters
		out = solver._verify_parameters()
=======
		out = LindbladMPOSolver.verify_parameters(parameters)
>>>>>>> d952c353
		self.assertNotEqual(expected, out)

	def test_arg_1q_components_P(self):
		parameters = {'1q_components': ["x", "y"], 'N': DEFAULT_N, 't_final': DEFAULT_T_FINAL, 'tau': DEFAULT_TAU}
		expected = ""
<<<<<<< HEAD
		solver = LindbladMPOSolver()
		solver.parameters = parameters
		out = solver._verify_parameters()
=======
		out = LindbladMPOSolver.verify_parameters(parameters)
>>>>>>> d952c353
		self.assertEqual(expected, out)

	def test_arg_1q_indices_F1(self):
		parameters = {'1q_indices': [1, 1], 'N': DEFAULT_N, 't_final': DEFAULT_T_FINAL, 'tau': DEFAULT_TAU}
		expected = ""
<<<<<<< HEAD
		solver = LindbladMPOSolver()
		solver.parameters = parameters
		out = solver._verify_parameters()
=======
		out = LindbladMPOSolver.verify_parameters(parameters)
>>>>>>> d952c353
		self.assertNotEqual(expected, out)

	def test_arg_1q_indices_F2(self):
		parameters = {'N': 5, '1q_indices': [2, 5, 1], 't_final': DEFAULT_T_FINAL, 'tau': DEFAULT_TAU}
		expected = ""
<<<<<<< HEAD
		solver = LindbladMPOSolver()
		solver.parameters = parameters
		out = solver._verify_parameters()
=======
		out = LindbladMPOSolver.verify_parameters(parameters)
>>>>>>> d952c353
		self.assertNotEqual(expected, out)

	def test_arg_1q_indices_P(self):
		parameters = {'N': 5, '1q_indices': [2, 4, 1], 't_final': DEFAULT_T_FINAL, 'tau': DEFAULT_TAU}
		expected = ""
<<<<<<< HEAD
		solver = LindbladMPOSolver()
		solver.parameters = parameters
		out = solver._verify_parameters()
=======
		out = LindbladMPOSolver.verify_parameters(parameters)
>>>>>>> d952c353
		self.assertEqual(expected, out)

	def test_arg_2q_components_F1(self):
		parameters = {'2q_components': ["xx", "xx"], 'N': DEFAULT_N, 't_final': DEFAULT_T_FINAL, 'tau': DEFAULT_TAU}
		expected = ""
<<<<<<< HEAD
		solver = LindbladMPOSolver()
		solver.parameters = parameters
		out = solver._verify_parameters()
=======
		out = LindbladMPOSolver.verify_parameters(parameters)
>>>>>>> d952c353
		self.assertNotEqual(expected, out)

	def test_arg_2q_components_F2(self):
		parameters = {'2q_components': "xy", 'N': DEFAULT_N, 't_final': DEFAULT_T_FINAL, 'tau': DEFAULT_TAU}
		expected = ""
<<<<<<< HEAD
		solver = LindbladMPOSolver()
		solver.parameters = parameters
		out = solver._verify_parameters()
=======
		out = LindbladMPOSolver.verify_parameters(parameters)
>>>>>>> d952c353
		self.assertNotEqual(expected, out)

	def test_arg_2q_components_P1(self):
		parameters = {'2q_components': ["XX", "XY", "XZ", "YY", "YZ", "ZZ"], 'N': DEFAULT_N, 't_final': DEFAULT_T_FINAL,
					  'tau': DEFAULT_TAU}
		expected = ""
<<<<<<< HEAD
		solver = LindbladMPOSolver()
		solver.parameters = parameters
		out = solver._verify_parameters()
=======
		out = LindbladMPOSolver.verify_parameters(parameters)
>>>>>>> d952c353
		self.assertEqual(expected, out)

	def test_arg_2q_components_P2(self):
		parameters = {'2q_components': ["XX", "YY", "YZ", "ZZ"], 'N': DEFAULT_N, 't_final': DEFAULT_T_FINAL, 'tau': DEFAULT_TAU}
		expected = ""
<<<<<<< HEAD
		solver = LindbladMPOSolver()
		solver.parameters = parameters
		out = solver._verify_parameters()
=======
		out = LindbladMPOSolver.verify_parameters(parameters)
>>>>>>> d952c353
		self.assertEqual(expected, out)

	def test_arg_2q_indices_F1(self):
		parameters = {'N': 5, '2q_indices': [(1, 2), (3, 1), (2, 5), (3, 4)], 't_final': DEFAULT_T_FINAL, 'tau': DEFAULT_TAU}
		expected = ""
<<<<<<< HEAD
		solver = LindbladMPOSolver()
		solver.parameters = parameters
		out = solver._verify_parameters()
=======
		out = LindbladMPOSolver.verify_parameters(parameters)
>>>>>>> d952c353
		self.assertNotEqual(expected, out)

	def test_arg_2q_indices_F2(self):
		parameters = {'N': 2, '2q_indices': [(1, 0), (2, 1), (2, 1), (0, 1), (1, 0), (2, 1), (2, 1), (0, 1)],
					  't_final': DEFAULT_T_FINAL, 'tau': DEFAULT_TAU}
		expected = ""
<<<<<<< HEAD
		solver = LindbladMPOSolver()
		solver.parameters = parameters
		out = solver._verify_parameters()
=======
		out = LindbladMPOSolver.verify_parameters(parameters)
>>>>>>> d952c353
		self.assertNotEqual(expected, out)

	def test_arg_2q_indices_P1(self):
		parameters = {'N': 5, '2q_indices': [(1, 2), (3, 1), (2, 4), (3, 4)], 't_final': DEFAULT_T_FINAL, 'tau': DEFAULT_TAU}
		expected = ""
<<<<<<< HEAD
		solver = LindbladMPOSolver()
		solver.parameters = parameters
		out = solver._verify_parameters()
=======
		out = LindbladMPOSolver.verify_parameters(parameters)
>>>>>>> d952c353
		self.assertEqual(expected, out)

	def test_arg_2q_indices_P2(self):
		parameters = {'N': 5, '2q_indices': [(1, 2), (3, 4)], 't_final': DEFAULT_T_FINAL, 'tau': DEFAULT_TAU}
		expected = ""
<<<<<<< HEAD
		solver = LindbladMPOSolver()
		solver.parameters = parameters
		out = solver._verify_parameters()
=======
		out = LindbladMPOSolver.verify_parameters(parameters)
>>>>>>> d952c353
		self.assertEqual(expected, out)

	def test_arg_1(self):
		# this check should pass (no errors)
		parameters = {}
		parameters['N'] = 5
		parameters['t_final'] = 20
		parameters['tau'] = 3
		parameters['output_step'] = 5

		parameters['h_x'] = 1.111
		parameters['h_y'] = [2.222, 4, 2e-2, 777777, -0.3]
		parameters['h_z'] = 3.333

		parameters['J'] = [[2, 5, 6, 7, 9],
						   [4.55, -4.1, 12, -33, 10],
						   [4.55, -1.1, 17, 0, 10],
						   [4.55, -4.1, 61, -33, 10],
						   [4.55, -1.1, 11, -33, 10]]

		parameters['J_z'] = [[2, 5, 6, 7, 9],
							 [4.55, -4.1, 12, -33, 10],
							 [4.55, -1.1, 17, 0, 10],
							 [4.55, -4.1, 61, -33, 10],
							 [4.55, -1.1, 11, -33, 10]]

		parameters['g_0'] = [2.222, 4, 2e-2, 777777, -0.3]
		parameters['g_1'] = np.array([1, 2, 3, 4, 5])
		parameters['g_2'] = -4e-10
		parameters['init_pauli_state'] = "+x"
		parameters['l_x'] = 5
		parameters['l_y'] = 1
		parameters['b_periodic_x'] = True
		parameters['b_periodic_y'] = False
		parameters['trotter_order'] = 3
		parameters['min_dim_rho'] = 100
		parameters['max_dim_rho'] = 200
		parameters['cut_off'] = 1e-10
		parameters['cut_off_rho'] = 1e-11
		parameters['b_force_rho_trace'] = False
		parameters['force_rho_hermitian_step'] = 1
		parameters['output_files_prefix'] = s_output_path
		parameters['metadata'] = "We agree to disagree."
		parameters['1q_components'] = ["x", "y", "z"]
		parameters['1q_indices'] = [1, 3, 4]
		parameters['2q_components'] = ["XX", "XY", "XZ", "YY", "YZ", "ZZ"]
		parameters['2q_indices'] = [(1, 2), (3, 1), (2, 4), (3, 4)]

<<<<<<< HEAD
		solver = LindbladMPOSolver()
		solver.parameters = parameters
		out = solver._verify_parameters()
=======
		out = LindbladMPOSolver.verify_parameters(parameters)
>>>>>>> d952c353
		if out == "":
			self.assertTrue(True)       # print("Check 1 Passed")
		else:
			self.assertTrue(False)       # print("Check 1 Failed")

	def test_arg_2(self):
		parameters = {}
		parameters['N'] = 5
		parameters['t_final'] = -9  # should fail
		parameters['tau'] = 0.1

		parameters['h_x'] = 1.111
		parameters['h_y'] = [2.222, 4, 2e-2, 777777, -0.3]
		parameters['h_z'] = 3.333

		parameters['J_z'] = [[2, 5, 6, 7, 9],
							 [4.55, -4.1, 12, -33, 10],
							 [4.55, -1.1, 17, 0],
							 [4.55, -4.1, 61, -33, 10],
							 [4.55, -1.1, 11, -33, 10]]  # this should fail

		parameters['J'] = [[2, 5, 6, 7, 9],
						   [4.55, -4.1, 11, -33, 11e-9],
						   [4.55, -2.1, 11, 0, 10],
						   [6.25, -3.1, 2e-5, -33, 10]]  # this should fail

		parameters['g_0'] = [2.222, 4, 777777, -0.3]  # this should fail
		parameters['g_1'] = -99
		parameters['g_2'] = "aaa"  # this should fail
		parameters['init_pauli_state'] = "-z"
		#    parameters['l_x'] =
		#    parameters['l_y'] =
		parameters['b_periodic_x'] = 0  # this should fail
		parameters['b_periodic_y'] = 1  # this should fail
		parameters['trotter_order'] = 3
		parameters['min_dim_rho'] = 100
		parameters['max_dim_rho'] = 200
		parameters['cut_off'] = 1e-10
		parameters['cut_off_rho'] = 1e-11
		parameters['b_force_rho_trace'] = "False"  # this should fail
		parameters['force_rho_hermitian_step'] = 1
		parameters['output_step'] = 0.6  # this should fail
		parameters['output_files_prefix'] = s_output_path
		parameters['1q_components'] = ["x", "y", "j"]  # this should fail
		parameters['1q_indices'] = [1, 3, 5]
		parameters['2q_components'] = ["XX", "XY", "A", "YY", "YZ", "ZZ"]  # this should fail
		parameters['2q_indices'] = [(1, 2), (3, 5, 4), (2, 4)]  # this should fail

<<<<<<< HEAD
		solver = LindbladMPOSolver()
		solver.parameters = parameters
		out = solver._verify_parameters()
=======
		out = LindbladMPOSolver.verify_parameters(parameters)
>>>>>>> d952c353
		if out.count("Error") == 13:
			self.assertTrue(True)
		else:
			self.assertTrue(False)

	def test_arg_3(self):
		# in this check we should get 25 fails !
		parameters = {}
		parameters['N'] = 9
		parameters['t_final'] = "22"
		parameters['tau'] = "aaa"

		parameters['h_x'] = "aa1.111"
		parameters['h_y'] = "[2.222,       4,   2e-2, 777777,   -0.3]"
		parameters['h_z'] = "aa3.333"

		parameters['J_z'] = [[2, 5, 6, '7', 9],
							 [4.55, -4.1, 12, -33, 10],
							 [4.55, -1.1, 17, 0],
							 [4.55, -4.1, 61, -33, 10],
							 [4.55, -1.1, 11, -33, 10]]

		parameters['J'] = [[2, 5, '6', 7, 9],
						   [4.55, -4.1, 11, -33, 11e-9],
						   [4.55, -2.1, 11, 0, 10],
						   [6.25, -3.1, 2e-5, -33, 10]]

		parameters['g_0'] = [2.222, 4]
		parameters['g_1'] = (-11, 22)
		parameters['g_2'] = "aaa"
		parameters['init_pauli_state'] = "+a2"

		parameters['b_periodic_x'] = 0
		parameters['b_periodic_y'] = 1
		parameters['trotter_order'] = (3.99, 99)
		parameters['min_dim_rho'] = 100.99
		parameters['max_dim_rho'] = 200.99
		parameters['cut_off'] = "1e-10"
		parameters['cut_off_rho'] = "1e-11"
		parameters['b_force_rho_trace'] = "False"
		parameters['force_rho_hermitian_step'] = "True"
		parameters['output_step'] = 0.6
		parameters['output_files_prefix'] = s_output_path
		parameters['1q_components'] = ["x", "y", "j"]
		parameters['1q_indices'] = [1, 3, 1, 5, 1]
		parameters['2q_components'] = ["XX", "XY", "A", "YY", "YZ", "ZZ"]
		parameters['2q_indices'] = [(1, 2), (3, 5, 4), (2, 4)]

<<<<<<< HEAD
		solver = LindbladMPOSolver()
		solver.parameters = parameters
		out = solver._verify_parameters()
=======
		out = LindbladMPOSolver.verify_parameters(parameters)
>>>>>>> d952c353
		if out.count("Error") == 25:
			self.assertTrue(True)
		else:
			self.assertTrue(False)

	def test_arg_4(self):
		# this check should pass (no errors)
		parameters = {}
		parameters['N'] = 5
		parameters['t_final'] = 20
		parameters['tau'] = 0.1

		parameters['h_x'] = 1.111
		parameters['h_y'] = [2.222, 4, 2e-2, 777777, -0.3]
		parameters['h_z'] = 3.333

		parameters['J_z'] = [[2, 5, 6, 7, 9],
							 [4.55, -4.1, 12, -33, 10],
							 [4.55, -1.1, 17, 0, 10],
							 [4.55, -4.1, 61, -33, 10],
							 [4.55, -1.1, 11, -33, 10]]

		parameters['J'] = [[2, 5, 6, 7, 9],
						   [4.55, -4.1, 11, -33, 11e-9],
						   [4.55, -2.1, 11, 0, 10],
						   [6.25, -3.1, 2e-5, -33, 10],
						   [4.15, -4.1, 11, -33, 11]]

		parameters['g_0'] = [2.222, 4, 2e-2, 777777, -0.3]
		parameters['g_1'] = -99
		parameters['g_2'] = -4e-10
		parameters['init_pauli_state'] = "-y"
		parameters['l_x'] = 1
		parameters['l_y'] = 5
		parameters['b_periodic_x'] = True
		parameters['b_periodic_y'] = False
		parameters['trotter_order'] = 3
		parameters['min_dim_rho'] = 100
		parameters['max_dim_rho'] = 200
		parameters['cut_off'] = 1e-10
		parameters['cut_off_rho'] = 1e-11
		parameters['b_force_rho_trace'] = False
		parameters['force_rho_hermitian_step'] = 1
		parameters['output_step'] = 1
		parameters['output_files_prefix'] = s_output_path
		parameters['1q_components'] = ["x", "y", "z"]
		parameters['1q_indices'] = [1, 3, 2]
		parameters['2q_components'] = ["XX", "XY", "XZ", "YY", "YZ", "ZZ"]
		parameters['2q_indices'] = [(1, 2), (3, 2), (2, 4)]

<<<<<<< HEAD
		solver = LindbladMPOSolver()
		solver.parameters = parameters
		out = solver._verify_parameters()
=======
		out = LindbladMPOSolver.verify_parameters(parameters)
>>>>>>> d952c353
		if out == "":
			self.assertTrue(True)
		else:
			self.assertTrue(False)

	def test_arg_5(self):
		parameters = {}
		parameters['N'] = 5
		parameters['t_final'] = 20
		parameters['tau'] = 0.1

		parameters['h_x'] = 1.111
		parameters['h_y'] = [2.222, 4, 2e-2, 777777, -0.3]
		parameters['h_z'] = 3.333

		parameters['J_z'] = [[2, 5, 6, 7, 9],
							 [4.55, -4.1, 12, -33, 10],
							 [4.55, -1.1, 17, 0, 10],
							 [4.55, -4.1, 61, -33, 10],
							 [4.55, -1.1, 11, -33, 10]]

		parameters['J'] = [[2, 5, 6, 7, 9],
						   [4.55, -4.1, 11, -33, 11e-9],
						   [4.55, -2.1, 11, 0, 10],
						   [6.25, -3.1, 2e-5, -33, 10],
						   [4.15, -4.1, 11, -33, 11]]

		parameters['g_0'] = [2.222, 4, 2e-2, 777777, -0.3]
		parameters['g_1'] = -99
		parameters['g_2'] = -4e-10
		parameters['init_pauli_state'] = "-x"
		#    parameters['l_x'] =
		#    parameters['l_y'] =
		parameters['b_periodic_x'] = True
		parameters['b_periodic_y'] = False
		parameters['trotter_order'] = 3
		parameters['min_dim_rho'] = 100
		parameters['max_dim_rho'] = 200
		parameters['cut_off'] = 1e-10
		parameters['cut_off_rho'] = 1e-11
		parameters['b_force_rho_trace'] = False
		parameters['force_rho_hermitian_step'] = 1
		parameters['output_step'] = 1
		parameters['output_files_prefix'] = s_output_path
		parameters['1q_components'] = ["x", "y", "z"]
		parameters['1q_indices'] = [1, 3, 99]
		parameters['2q_components'] = ["XX", "XY", "XZ", "YY", "YZ", "ZZ"]
		parameters['2q_indices'] = [(1, 2), (3, 1), (2, 4), (3, 4)]
		try:
			solver = LindbladMPOSolver(parameters, s_cygwin_path, s_solver_path)
			solver.build()
			self.assertTrue(False, "Test failed, expected to get an exception\n")
		except:
			self.assertTrue(True)

	def test_arg_6(self):
		parameters = {}
		parameters['N'] = 5
		parameters['t_final'] = 20
		parameters['tau'] = 0.1

		parameters['h_x'] = 1.111
		parameters['h_y'] = [2.222, 4, 2e-2, 777777, -0.3]
		parameters['h_z'] = 3.333

		parameters['J_z'] = [[2, 5, 6, 7, 9],
							 [4.55, -4.1, 12, -33, 10],
							 [4.55, -1.1, 17, 0, 10],
							 [4.55, -4.1, 61, -33, 10],
							 [4.55, -1.1, 11, -33, 10]]

		parameters['J'] = [[2, 5, 6, 7, 9],
						   [4.55, -4.1, 11, -33, 11e-9],
						   [4.55, -2.1, 11, 0, 10],
						   [6.25, -3.1, 2e-5, -33, 10],
						   [4.15, -4.1, 11, -33, 11]]

		parameters['g_0'] = [2.222, 4, 2e-2, 777777, -0.3]
		parameters['g_1'] = -99
		parameters['g_2'] = -4e-10
		parameters['init_pauli_state'] = "+z"
		#    parameters['l_x'] =
		#    parameters['l_y'] =
		parameters['b_periodic_x'] = True
		parameters['b_periodic_y'] = False
		parameters['trotter_order'] = 3
		parameters['min_dim_rho'] = 100
		parameters['max_dim_rho'] = 200
		parameters['cut_off'] = 1e-10
		parameters['cut_off_rho'] = 1e-11
		parameters['b_force_rho_trace'] = False
		parameters['force_rho_hermitian_step'] = 1
		parameters['output_step'] = 1
		parameters['output_files_prefix'] = s_output_path
		parameters['1q_components'] = ["x", "y", "z"]
		parameters['1q_indices'] = [1, 2, 4]
		parameters['2q_components'] = ["XX", "XY", "XZ", "YY", "YZ", "ZZ"]
		parameters['2q_indices'] = [(1, 2), (3, 1), (2, 4), (3, 4)]
		try:
			solver = LindbladMPOSolver(parameters, s_cygwin_path, s_solver_path)
			solver.build()
			self.assertTrue(True)
		except:
			self.assertTrue(False, "Test failed, exception was not expected")

if __name__ == '__main__':
	unittest.main()<|MERGE_RESOLUTION|>--- conflicted
+++ resolved
@@ -33,325 +33,163 @@
 	def test_arg_N_F1(self):
 		parameters = {'N': "5", 't_final': DEFAULT_T_FINAL, 'tau': DEFAULT_TAU}
 		expected = ""
-<<<<<<< HEAD
-		solver = LindbladMPOSolver()
-		solver.parameters = parameters
-		out = solver._verify_parameters()
-=======
-		out = LindbladMPOSolver.verify_parameters(parameters)
->>>>>>> d952c353
+		out = LindbladMPOSolver.verify_parameters(parameters)
 		self.assertNotEqual(expected, out)
 
 	def test_arg_N_F2(self):
 		parameters = {'N': -1, 't_final': DEFAULT_T_FINAL, 'tau': DEFAULT_TAU}
 		expected = ""
-<<<<<<< HEAD
-		solver = LindbladMPOSolver()
-		solver.parameters = parameters
-		out = solver._verify_parameters()
-=======
-		out = LindbladMPOSolver.verify_parameters(parameters)
->>>>>>> d952c353
+		out = LindbladMPOSolver.verify_parameters(parameters)
 		self.assertNotEqual(expected, out)
 
 	def test_arg_N_P(self):
 		parameters = {'N': 20, 't_final': DEFAULT_T_FINAL, 'tau': DEFAULT_TAU}
 		expected = ""
-<<<<<<< HEAD
-		solver = LindbladMPOSolver()
-		solver.parameters = parameters
-		out = solver._verify_parameters()
-=======
-		out = LindbladMPOSolver.verify_parameters(parameters)
->>>>>>> d952c353
+		out = LindbladMPOSolver.verify_parameters(parameters)
 		self.assertEqual(expected, out)
 
 	def test_arg_t_final_F1(self):
 		parameters = {'t_final': "20", 'tau': DEFAULT_TAU, 'N': DEFAULT_N}
 		expected = ""
-<<<<<<< HEAD
-		solver = LindbladMPOSolver()
-		solver.parameters = parameters
-		out = solver._verify_parameters()
-=======
-		out = LindbladMPOSolver.verify_parameters(parameters)
->>>>>>> d952c353
+		out = LindbladMPOSolver.verify_parameters(parameters)
 		self.assertNotEqual(expected, out)
 
 	def test_arg_t_final_F2(self):
 		parameters = {'t_final': -20, 'tau': DEFAULT_TAU, 'N': DEFAULT_N}
 		expected = ""
-<<<<<<< HEAD
-		solver = LindbladMPOSolver()
-		solver.parameters = parameters
-		out = solver._verify_parameters()
-=======
-		out = LindbladMPOSolver.verify_parameters(parameters)
->>>>>>> d952c353
+		out = LindbladMPOSolver.verify_parameters(parameters)
 		self.assertNotEqual(expected, out)
 
 	def test_arg_t_final_P(self):
 		parameters = {'t_final': 20, 'tau': DEFAULT_TAU, 'N': DEFAULT_N}
 		expected = ""
-<<<<<<< HEAD
-		solver = LindbladMPOSolver()
-		solver.parameters = parameters
-		out = solver._verify_parameters()
-=======
-		out = LindbladMPOSolver.verify_parameters(parameters)
->>>>>>> d952c353
+		out = LindbladMPOSolver.verify_parameters(parameters)
 		self.assertEqual(expected, out)
 
 	def test_arg_t_init_P(self):
 		parameters = {'t_init': 10, 't_final': 20, 'tau': DEFAULT_TAU, 'N': DEFAULT_N}
 		expected = ""
-<<<<<<< HEAD
-		solver = LindbladMPOSolver()
-		solver.parameters = parameters
-		out = solver._verify_parameters()
-=======
-		out = LindbladMPOSolver.verify_parameters(parameters)
->>>>>>> d952c353
+		out = LindbladMPOSolver.verify_parameters(parameters)
 		self.assertEqual(expected, out)
 
 	def test_arg_tau_F1(self):
 		parameters = {'tau': "20", 'N': DEFAULT_N, 't_final': DEFAULT_T_FINAL}
 		expected = ""
-<<<<<<< HEAD
-		solver = LindbladMPOSolver()
-		solver.parameters = parameters
-		out = solver._verify_parameters()
-=======
-		out = LindbladMPOSolver.verify_parameters(parameters)
->>>>>>> d952c353
+		out = LindbladMPOSolver.verify_parameters(parameters)
 		self.assertNotEqual(expected, out)
 
 	def test_arg_tau_F2(self):
 		parameters = {'tau': -20, 'N': DEFAULT_N, 't_final': DEFAULT_T_FINAL}
 		expected = ""
-<<<<<<< HEAD
-		solver = LindbladMPOSolver()
-		solver.parameters = parameters
-		out = solver._verify_parameters()
-=======
-		out = LindbladMPOSolver.verify_parameters(parameters)
->>>>>>> d952c353
+		out = LindbladMPOSolver.verify_parameters(parameters)
 		self.assertNotEqual(expected, out)
 
 	def test_arg_tau_P(self):
 		parameters = {'tau': 20, 'N': DEFAULT_N, 't_final': DEFAULT_T_FINAL}
 		expected = ""
-<<<<<<< HEAD
-		solver = LindbladMPOSolver()
-		solver.parameters = parameters
-		out = solver._verify_parameters()
-=======
-		out = LindbladMPOSolver.verify_parameters(parameters)
->>>>>>> d952c353
+		out = LindbladMPOSolver.verify_parameters(parameters)
 		self.assertEqual(expected, out)
 
 	def test_arg_l_x_F1(self):
 		parameters = {'l_x': 3.3, 'N': DEFAULT_N, 't_final': DEFAULT_T_FINAL, 'tau': DEFAULT_TAU}
 		expected = ""
-<<<<<<< HEAD
-		solver = LindbladMPOSolver()
-		solver.parameters = parameters
-		out = solver._verify_parameters()
-=======
-		out = LindbladMPOSolver.verify_parameters(parameters)
->>>>>>> d952c353
+		out = LindbladMPOSolver.verify_parameters(parameters)
 		self.assertNotEqual(expected, out)
 
 	def test_arg_l_x_F2(self):
 		parameters = {'l_x': -4, 'N': DEFAULT_N, 't_final': DEFAULT_T_FINAL, 'tau': DEFAULT_TAU}
 		expected = ""
-<<<<<<< HEAD
-		solver = LindbladMPOSolver()
-		solver.parameters = parameters
-		out = solver._verify_parameters()
-=======
-		out = LindbladMPOSolver.verify_parameters(parameters)
->>>>>>> d952c353
+		out = LindbladMPOSolver.verify_parameters(parameters)
 		self.assertNotEqual(expected, out)
 
 	def test_arg_l_x_P(self):
 		parameters = {'l_x': 4, 'N': DEFAULT_N, 't_final': DEFAULT_T_FINAL, 'tau': DEFAULT_TAU}
 		expected = ""
-<<<<<<< HEAD
-		solver = LindbladMPOSolver()
-		solver.parameters = parameters
-		out = solver._verify_parameters()
-=======
-		out = LindbladMPOSolver.verify_parameters(parameters)
->>>>>>> d952c353
+		out = LindbladMPOSolver.verify_parameters(parameters)
 		self.assertEqual(expected, out)
 
 	def test_arg_l_y_F1(self):
 		parameters = {'l_y': 3.3, 'N': DEFAULT_N, 't_final': DEFAULT_T_FINAL, 'tau': DEFAULT_TAU}
 		expected = ""
-<<<<<<< HEAD
-		solver = LindbladMPOSolver()
-		solver.parameters = parameters
-		out = solver._verify_parameters()
-=======
-		out = LindbladMPOSolver.verify_parameters(parameters)
->>>>>>> d952c353
+		out = LindbladMPOSolver.verify_parameters(parameters)
 		self.assertNotEqual(expected, out)
 
 	def test_arg_l_y_F2(self):
 		parameters = {'l_y': -4, 'N': DEFAULT_N, 't_final': DEFAULT_T_FINAL, 'tau': DEFAULT_TAU}
 		expected = ""
-<<<<<<< HEAD
-		solver = LindbladMPOSolver()
-		solver.parameters = parameters
-		out = solver._verify_parameters()
-=======
-		out = LindbladMPOSolver.verify_parameters(parameters)
->>>>>>> d952c353
+		out = LindbladMPOSolver.verify_parameters(parameters)
 		self.assertNotEqual(expected, out)
 
 	def test_arg_l_y_P(self):
 		parameters = {'l_y': 4, 'N': DEFAULT_N, 't_final': DEFAULT_T_FINAL, 'tau': DEFAULT_TAU}
 		expected = ""
-<<<<<<< HEAD
-		solver = LindbladMPOSolver()
-		solver.parameters = parameters
-		out = solver._verify_parameters()
-=======
-		out = LindbladMPOSolver.verify_parameters(parameters)
->>>>>>> d952c353
+		out = LindbladMPOSolver.verify_parameters(parameters)
 		self.assertEqual(expected, out)
 
 	def test_arg_output_step_F1(self):
 		parameters = {'output_step': 1.1, 'N': DEFAULT_N, 't_final': DEFAULT_T_FINAL, 'tau': DEFAULT_TAU}
 		expected = ""
-<<<<<<< HEAD
-		solver = LindbladMPOSolver()
-		solver.parameters = parameters
-		out = solver._verify_parameters()
-=======
-		out = LindbladMPOSolver.verify_parameters(parameters)
->>>>>>> d952c353
+		out = LindbladMPOSolver.verify_parameters(parameters)
 		self.assertNotEqual(expected, out)
 
 	def test_arg_output_step_P(self):
 		parameters = {'output_step': 1, 'N': DEFAULT_N, 't_final': DEFAULT_T_FINAL, 'tau': DEFAULT_TAU}
 		expected = ""
-<<<<<<< HEAD
-		solver = LindbladMPOSolver()
-		solver.parameters = parameters
-		out = solver._verify_parameters()
-=======
-		out = LindbladMPOSolver.verify_parameters(parameters)
->>>>>>> d952c353
+		out = LindbladMPOSolver.verify_parameters(parameters)
 		self.assertEqual(expected, out)
 
 	def test_arg_h_x_F1(self):
 		parameters = {'N': 5, 'h_x': "11", 't_final': DEFAULT_T_FINAL, 'tau': DEFAULT_TAU}
 		expected = ""
-<<<<<<< HEAD
-		solver = LindbladMPOSolver()
-		solver.parameters = parameters
-		out = solver._verify_parameters()
-=======
-		out = LindbladMPOSolver.verify_parameters(parameters)
->>>>>>> d952c353
+		out = LindbladMPOSolver.verify_parameters(parameters)
 		self.assertNotEqual(expected, out)
 
 	def test_arg_h_x_F2(self):
 		parameters = {'N': 5, 'h_x': (1, 1), 't_final': DEFAULT_T_FINAL, 'tau': DEFAULT_TAU}
 		expected = ""
-<<<<<<< HEAD
-		solver = LindbladMPOSolver()
-		solver.parameters = parameters
-		out = solver._verify_parameters()
-=======
-		out = LindbladMPOSolver.verify_parameters(parameters)
->>>>>>> d952c353
+		out = LindbladMPOSolver.verify_parameters(parameters)
 		self.assertNotEqual(expected, out)
 
 	def test_arg_h_x_F3(self):
 		parameters = {'N': 5, 'h_x': np.zeros([5, 5]), 't_final': DEFAULT_T_FINAL, 'tau': DEFAULT_TAU}
 		expected = ""
-<<<<<<< HEAD
-		solver = LindbladMPOSolver()
-		solver.parameters = parameters
-		out = solver._verify_parameters()
-=======
-		out = LindbladMPOSolver.verify_parameters(parameters)
->>>>>>> d952c353
+		out = LindbladMPOSolver.verify_parameters(parameters)
 		self.assertNotEqual(expected, out)
 
 	def test_arg_h_x_F4(self):
 		parameters = {'N': 5, 'h_x': [1, 2, 3, 4], 't_final': DEFAULT_T_FINAL, 'tau': DEFAULT_TAU}
 		expected = ""
-<<<<<<< HEAD
-		solver = LindbladMPOSolver()
-		solver.parameters = parameters
-		out = solver._verify_parameters()
-=======
-		out = LindbladMPOSolver.verify_parameters(parameters)
->>>>>>> d952c353
+		out = LindbladMPOSolver.verify_parameters(parameters)
 		self.assertNotEqual(expected, out)
 
 	def test_arg_h_x_F5(self):
 		parameters = {'N': 5, 'h_x': [1, 2, 3, 4, '5'], 't_final': DEFAULT_T_FINAL, 'tau': DEFAULT_TAU}
 		expected = ""
-<<<<<<< HEAD
-		solver = LindbladMPOSolver()
-		solver.parameters = parameters
-		out = solver._verify_parameters()
-=======
-		out = LindbladMPOSolver.verify_parameters(parameters)
->>>>>>> d952c353
+		out = LindbladMPOSolver.verify_parameters(parameters)
 		self.assertNotEqual(expected, out)
 
 	def test_arg_h_x_F6(self):
 		parameters = {'N': 5, 'h_x': np.array([1, 2, 3, 4, 5, 6]), 't_final': DEFAULT_T_FINAL, 'tau': DEFAULT_TAU}
 		expected = ""
-<<<<<<< HEAD
-		solver = LindbladMPOSolver()
-		solver.parameters = parameters
-		out = solver._verify_parameters()
-=======
-		out = LindbladMPOSolver.verify_parameters(parameters)
->>>>>>> d952c353
+		out = LindbladMPOSolver.verify_parameters(parameters)
 		self.assertNotEqual(expected, out)
 
 	def test_arg_h_x_F7(self):
 		parameters = {'N': 5, 'h_x': np.array([[1, 2, 3, 4, 5], [1, 2, 3, 4, 5]]), 't_final': DEFAULT_T_FINAL, 'tau': DEFAULT_TAU}
 		expected = ""
-<<<<<<< HEAD
-		solver = LindbladMPOSolver()
-		solver.parameters = parameters
-		out = solver._verify_parameters()
-=======
-		out = LindbladMPOSolver.verify_parameters(parameters)
->>>>>>> d952c353
+		out = LindbladMPOSolver.verify_parameters(parameters)
 		self.assertNotEqual(expected, out)
 
 	def test_arg_h_x_P1(self):
 		parameters = {'N': 5, 'h_x': [1, 2, 3, 4, 5], 't_final': DEFAULT_T_FINAL, 'tau': DEFAULT_TAU}
 		expected = ""
-<<<<<<< HEAD
-		solver = LindbladMPOSolver()
-		solver.parameters = parameters
-		out = solver._verify_parameters()
-=======
-		out = LindbladMPOSolver.verify_parameters(parameters)
->>>>>>> d952c353
+		out = LindbladMPOSolver.verify_parameters(parameters)
 		self.assertEqual(expected, out)
 
 	def test_arg_h_x_P2(self):
 		parameters = {'N': 5, 'h_x': np.array([1, 2, 3, 4, 5]), 't_final': DEFAULT_T_FINAL, 'tau': DEFAULT_TAU}
 		expected = ""
-<<<<<<< HEAD
-		solver = LindbladMPOSolver()
-		solver.parameters = parameters
-		out = solver._verify_parameters()
-=======
-		out = LindbladMPOSolver.verify_parameters(parameters)
->>>>>>> d952c353
+		out = LindbladMPOSolver.verify_parameters(parameters)
 		self.assertEqual(expected, out)
 
 	def test_arg_J_F1(self):
@@ -361,13 +199,7 @@
 									  [4.55, -4.1, 61, -33, 10],
 									  [4.55, -1.1, 11, -33, 10]], 't_final': DEFAULT_T_FINAL, 'tau': DEFAULT_TAU}
 		expected = ""
-<<<<<<< HEAD
-		solver = LindbladMPOSolver()
-		solver.parameters = parameters
-		out = solver._verify_parameters()
-=======
-		out = LindbladMPOSolver.verify_parameters(parameters)
->>>>>>> d952c353
+		out = LindbladMPOSolver.verify_parameters(parameters)
 		self.assertNotEqual(expected, out)
 
 	def test_arg_J_F2(self):
@@ -376,13 +208,7 @@
 									  [4.55, -4.1, 61, -33, 10],
 									  [4.55, -1.1, 11, -33, 10]], 't_final': DEFAULT_T_FINAL, 'tau': DEFAULT_TAU}
 		expected = ""
-<<<<<<< HEAD
-		solver = LindbladMPOSolver()
-		solver.parameters = parameters
-		out = solver._verify_parameters()
-=======
-		out = LindbladMPOSolver.verify_parameters(parameters)
->>>>>>> d952c353
+		out = LindbladMPOSolver.verify_parameters(parameters)
 		self.assertNotEqual(expected, out)
 
 	def test_arg_J_F3(self):
@@ -392,38 +218,20 @@
 									  [4.55, -4.1, 61, -33, 10],
 									  [4.55, -1.1, 11, -33, 10]], 't_final': DEFAULT_T_FINAL, 'tau': DEFAULT_TAU}
 		expected = ""
-<<<<<<< HEAD
-		solver = LindbladMPOSolver()
-		solver.parameters = parameters
-		out = solver._verify_parameters()
-=======
-		out = LindbladMPOSolver.verify_parameters(parameters)
->>>>>>> d952c353
+		out = LindbladMPOSolver.verify_parameters(parameters)
 		self.assertNotEqual(expected, out)
 
 	def test_arg_J_F4(self):
 		parameters = {'N': 5, 'J_z': np.array([[1, 2, 3, 4, 5], [1, 2, 3, 4, 5]]), 't_final': DEFAULT_T_FINAL, 'tau': DEFAULT_TAU}
 		expected = ""
-<<<<<<< HEAD
-		solver = LindbladMPOSolver()
-		solver.parameters = parameters
-		out = solver._verify_parameters()
-=======
-		out = LindbladMPOSolver.verify_parameters(parameters)
->>>>>>> d952c353
+		out = LindbladMPOSolver.verify_parameters(parameters)
 		self.assertNotEqual(expected, out)
 
 	def test_arg_J_F5(self):
 		parameters = {'N': 5, 'J_z': np.array([[1, 2.0], [0, 0], (1 + 1, 3.)]), 't_final': DEFAULT_T_FINAL,
 					  'tau': DEFAULT_TAU}
 		expected = ""
-<<<<<<< HEAD
-		solver = LindbladMPOSolver()
-		solver.parameters = parameters
-		out = solver._verify_parameters()
-=======
-		out = LindbladMPOSolver.verify_parameters(parameters)
->>>>>>> d952c353
+		out = LindbladMPOSolver.verify_parameters(parameters)
 		self.assertNotEqual(expected, out)
 
 	def test_arg_J_F6(self):
@@ -433,13 +241,7 @@
 											   [1, 2, 3, 4, 5],
 											   [1, 2, 3, 4, 5]]), 't_final': DEFAULT_T_FINAL, 'tau': DEFAULT_TAU}
 		expected = ""
-<<<<<<< HEAD
-		solver = LindbladMPOSolver()
-		solver.parameters = parameters
-		out = solver._verify_parameters()
-=======
-		out = LindbladMPOSolver.verify_parameters(parameters)
->>>>>>> d952c353
+		out = LindbladMPOSolver.verify_parameters(parameters)
 		self.assertNotEqual(expected, out)
 
 	def test_arg_J_P_1(self):
@@ -449,25 +251,13 @@
 											   [1, 2, 3, 4, 5],
 											   [1, 2, 3, 4, 5]]), 't_final': DEFAULT_T_FINAL, 'tau': DEFAULT_TAU}
 		expected = ""
-<<<<<<< HEAD
-		solver = LindbladMPOSolver()
-		solver.parameters = parameters
-		out = solver._verify_parameters()
-=======
-		out = LindbladMPOSolver.verify_parameters(parameters)
->>>>>>> d952c353
+		out = LindbladMPOSolver.verify_parameters(parameters)
 		self.assertEqual(expected, out)
 
 	def test_arg_J_P_2(self):
 		parameters = {'N': 5, 'J_z': -55, 't_final': DEFAULT_T_FINAL, 'tau': DEFAULT_TAU}
 		expected = ""
-<<<<<<< HEAD
-		solver = LindbladMPOSolver()
-		solver.parameters = parameters
-		out = solver._verify_parameters()
-=======
-		out = LindbladMPOSolver.verify_parameters(parameters)
->>>>>>> d952c353
+		out = LindbladMPOSolver.verify_parameters(parameters)
 		self.assertEqual(expected, out)
 
 	def test_arg_J_P_3(self):
@@ -477,351 +267,177 @@
 									  [4.55, -4.1, 61, -33, 10],
 									  [4.55, -1.1, 11, -33, 10]], 't_final': DEFAULT_T_FINAL, 'tau': DEFAULT_TAU}
 		expected = ""
-<<<<<<< HEAD
-		solver = LindbladMPOSolver()
-		solver.parameters = parameters
-		out = solver._verify_parameters()
-=======
-		out = LindbladMPOSolver.verify_parameters(parameters)
->>>>>>> d952c353
+		out = LindbladMPOSolver.verify_parameters(parameters)
 		self.assertEqual(expected, out)
 
 	def test_arg_J_P_4(self):
 		parameters = {'N': 5, 'J_z': np.array(-55), 't_final': DEFAULT_T_FINAL, 'tau': DEFAULT_TAU}
 		expected = ""
-<<<<<<< HEAD
-		solver = LindbladMPOSolver()
-		solver.parameters = parameters
-		out = solver._verify_parameters()
-=======
-		out = LindbladMPOSolver.verify_parameters(parameters)
->>>>>>> d952c353
+		out = LindbladMPOSolver.verify_parameters(parameters)
 		self.assertEqual(expected, out)
 
 	def test_arg_J_P_5(self):
 		parameters = {'N': 5, 'J_z': np.zeros((5, 5)), 't_final': DEFAULT_T_FINAL, 'tau': DEFAULT_TAU}
 		expected = ""
-<<<<<<< HEAD
-		solver = LindbladMPOSolver()
-		solver.parameters = parameters
-		out = solver._verify_parameters()
-=======
-		out = LindbladMPOSolver.verify_parameters(parameters)
->>>>>>> d952c353
+		out = LindbladMPOSolver.verify_parameters(parameters)
 		self.assertEqual(expected, out)
 
 	def test_arg_init_Pauli_state_F1(self):
 		parameters = {'init_pauli_state': "-a", 'N': DEFAULT_N, 't_final': DEFAULT_T_FINAL, 'tau': DEFAULT_TAU}
 		expected = ""
-<<<<<<< HEAD
-		solver = LindbladMPOSolver()
-		solver.parameters = parameters
-		out = solver._verify_parameters()
-=======
-		out = LindbladMPOSolver.verify_parameters(parameters)
->>>>>>> d952c353
+		out = LindbladMPOSolver.verify_parameters(parameters)
 		self.assertNotEqual(expected, out)
 
 	def test_arg_init_Pauli_state_F2(self):
 		parameters = {'init_pauli_state': -22, 'N': DEFAULT_N, 't_final': DEFAULT_T_FINAL, 'tau': DEFAULT_TAU}
 		expected = ""
-<<<<<<< HEAD
-		solver = LindbladMPOSolver()
-		solver.parameters = parameters
-		out = solver._verify_parameters()
-=======
-		out = LindbladMPOSolver.verify_parameters(parameters)
->>>>>>> d952c353
+		out = LindbladMPOSolver.verify_parameters(parameters)
 		self.assertNotEqual(expected, out)
 
 	def test_arg_init_Pauli_state_P(self):
 		parameters = {'init_pauli_state': "-x", 'N': DEFAULT_N, 't_final': DEFAULT_T_FINAL, 'tau': DEFAULT_TAU}
 		expected = ""
-<<<<<<< HEAD
-		solver = LindbladMPOSolver()
-		solver.parameters = parameters
-		out = solver._verify_parameters()
-=======
-		out = LindbladMPOSolver.verify_parameters(parameters)
->>>>>>> d952c353
+		out = LindbladMPOSolver.verify_parameters(parameters)
 		self.assertEqual(expected, out)
 
 	def test_arg_b_periodic_x_F1(self):
 		parameters = {'b_periodic_x': -22, 'N': DEFAULT_N, 't_final': DEFAULT_T_FINAL, 'tau': DEFAULT_TAU}
 		expected = ""
-<<<<<<< HEAD
-		solver = LindbladMPOSolver()
-		solver.parameters = parameters
-		out = solver._verify_parameters()
-=======
-		out = LindbladMPOSolver.verify_parameters(parameters)
->>>>>>> d952c353
+		out = LindbladMPOSolver.verify_parameters(parameters)
 		self.assertNotEqual(expected, out)
 
 	def test_arg_b_periodic_x_P(self):
 		parameters = {'b_periodic_x': False, 'N': DEFAULT_N, 't_final': DEFAULT_T_FINAL, 'tau': DEFAULT_TAU}
 		expected = ""
-<<<<<<< HEAD
-		solver = LindbladMPOSolver()
-		solver.parameters = parameters
-		out = solver._verify_parameters()
-=======
-		out = LindbladMPOSolver.verify_parameters(parameters)
->>>>>>> d952c353
+		out = LindbladMPOSolver.verify_parameters(parameters)
 		self.assertEqual(expected, out)
 
 	def test_arg_trotter_order_F1(self):
 		parameters = {'trotter_order': 5, 'N': DEFAULT_N, 't_final': DEFAULT_T_FINAL, 'tau': DEFAULT_TAU}
 		expected = ""
-<<<<<<< HEAD
-		solver = LindbladMPOSolver()
-		solver.parameters = parameters
-		out = solver._verify_parameters()
-=======
-		out = LindbladMPOSolver.verify_parameters(parameters)
->>>>>>> d952c353
+		out = LindbladMPOSolver.verify_parameters(parameters)
 		self.assertNotEqual(expected, out)
 
 	def test_arg_trotter_order_P(self):
 		parameters = {'trotter_order': 3, 'N': DEFAULT_N, 't_final': DEFAULT_T_FINAL, 'tau': DEFAULT_TAU}
 		expected = ""
-<<<<<<< HEAD
-		solver = LindbladMPOSolver()
-		solver.parameters = parameters
-		out = solver._verify_parameters()
-=======
-		out = LindbladMPOSolver.verify_parameters(parameters)
->>>>>>> d952c353
+		out = LindbladMPOSolver.verify_parameters(parameters)
 		self.assertEqual(expected, out)
 
 	def test_arg_min_dim_rho_F1(self):
 		parameters = {'min_dim_rho': 5.1, 'N': DEFAULT_N, 't_final': DEFAULT_T_FINAL, 'tau': DEFAULT_TAU}
 		expected = ""
-<<<<<<< HEAD
-		solver = LindbladMPOSolver()
-		solver.parameters = parameters
-		out = solver._verify_parameters()
-=======
-		out = LindbladMPOSolver.verify_parameters(parameters)
->>>>>>> d952c353
+		out = LindbladMPOSolver.verify_parameters(parameters)
 		self.assertNotEqual(expected, out)
 
 	def test_arg_min_dim_rho_P(self):
 		parameters = {'min_dim_rho': 1, 'N': DEFAULT_N, 't_final': DEFAULT_T_FINAL, 'tau': DEFAULT_TAU}
 		expected = ""
-<<<<<<< HEAD
-		solver = LindbladMPOSolver()
-		solver.parameters = parameters
-		out = solver._verify_parameters()
-=======
-		out = LindbladMPOSolver.verify_parameters(parameters)
->>>>>>> d952c353
+		out = LindbladMPOSolver.verify_parameters(parameters)
 		self.assertEqual(expected, out)
 
 	def test_arg_metadata_F1(self):
 		parameters = {'metadata': "CR/LF \n", 'N': DEFAULT_N, 't_final': DEFAULT_T_FINAL, 'tau': DEFAULT_TAU}
 		expected = ""
-<<<<<<< HEAD
-		solver = LindbladMPOSolver()
-		solver.parameters = parameters
-		out = solver._verify_parameters()
-=======
-		out = LindbladMPOSolver.verify_parameters(parameters)
->>>>>>> d952c353
+		out = LindbladMPOSolver.verify_parameters(parameters)
 		self.assertNotEqual(expected, out)
 
 	def test_arg_metadata_F2(self):
 		parameters = {'metadata': 0, 'N': DEFAULT_N, 't_final': DEFAULT_T_FINAL, 'tau': DEFAULT_TAU}
 		expected = ""
-<<<<<<< HEAD
-		solver = LindbladMPOSolver()
-		solver.parameters = parameters
-		out = solver._verify_parameters()
-=======
-		out = LindbladMPOSolver.verify_parameters(parameters)
->>>>>>> d952c353
+		out = LindbladMPOSolver.verify_parameters(parameters)
 		self.assertNotEqual(expected, out)
 
 	def test_arg_cut_off_rho_F1(self):
 		parameters = {'cut_off_rho': [1, 1], 'N': DEFAULT_N, 't_final': DEFAULT_T_FINAL, 'tau': DEFAULT_TAU}
 		expected = ""
-<<<<<<< HEAD
-		solver = LindbladMPOSolver()
-		solver.parameters = parameters
-		out = solver._verify_parameters()
-=======
-		out = LindbladMPOSolver.verify_parameters(parameters)
->>>>>>> d952c353
+		out = LindbladMPOSolver.verify_parameters(parameters)
 		self.assertNotEqual(expected, out)
 
 	def test_arg_cut_off_rho_P(self):
 		parameters = {'cut_off_rho': 1.1e-199, 'N': DEFAULT_N, 't_final': DEFAULT_T_FINAL, 'tau': DEFAULT_TAU}
 		expected = ""
-<<<<<<< HEAD
-		solver = LindbladMPOSolver()
-		solver.parameters = parameters
-		out = solver._verify_parameters()
-=======
-		out = LindbladMPOSolver.verify_parameters(parameters)
->>>>>>> d952c353
+		out = LindbladMPOSolver.verify_parameters(parameters)
 		self.assertEqual(expected, out)
 
 	def test_arg_1q_components_F1(self):
 		parameters = {'1q_components': [1, 1], 'N': DEFAULT_N, 't_final': DEFAULT_T_FINAL, 'tau': DEFAULT_TAU}
 		expected = ""
-<<<<<<< HEAD
-		solver = LindbladMPOSolver()
-		solver.parameters = parameters
-		out = solver._verify_parameters()
-=======
-		out = LindbladMPOSolver.verify_parameters(parameters)
->>>>>>> d952c353
+		out = LindbladMPOSolver.verify_parameters(parameters)
 		self.assertNotEqual(expected, out)
 
 	def test_arg_1q_components_P(self):
 		parameters = {'1q_components': ["x", "y"], 'N': DEFAULT_N, 't_final': DEFAULT_T_FINAL, 'tau': DEFAULT_TAU}
 		expected = ""
-<<<<<<< HEAD
-		solver = LindbladMPOSolver()
-		solver.parameters = parameters
-		out = solver._verify_parameters()
-=======
-		out = LindbladMPOSolver.verify_parameters(parameters)
->>>>>>> d952c353
+		out = LindbladMPOSolver.verify_parameters(parameters)
 		self.assertEqual(expected, out)
 
 	def test_arg_1q_indices_F1(self):
 		parameters = {'1q_indices': [1, 1], 'N': DEFAULT_N, 't_final': DEFAULT_T_FINAL, 'tau': DEFAULT_TAU}
 		expected = ""
-<<<<<<< HEAD
-		solver = LindbladMPOSolver()
-		solver.parameters = parameters
-		out = solver._verify_parameters()
-=======
-		out = LindbladMPOSolver.verify_parameters(parameters)
->>>>>>> d952c353
+		out = LindbladMPOSolver.verify_parameters(parameters)
 		self.assertNotEqual(expected, out)
 
 	def test_arg_1q_indices_F2(self):
 		parameters = {'N': 5, '1q_indices': [2, 5, 1], 't_final': DEFAULT_T_FINAL, 'tau': DEFAULT_TAU}
 		expected = ""
-<<<<<<< HEAD
-		solver = LindbladMPOSolver()
-		solver.parameters = parameters
-		out = solver._verify_parameters()
-=======
-		out = LindbladMPOSolver.verify_parameters(parameters)
->>>>>>> d952c353
+		out = LindbladMPOSolver.verify_parameters(parameters)
 		self.assertNotEqual(expected, out)
 
 	def test_arg_1q_indices_P(self):
 		parameters = {'N': 5, '1q_indices': [2, 4, 1], 't_final': DEFAULT_T_FINAL, 'tau': DEFAULT_TAU}
 		expected = ""
-<<<<<<< HEAD
-		solver = LindbladMPOSolver()
-		solver.parameters = parameters
-		out = solver._verify_parameters()
-=======
-		out = LindbladMPOSolver.verify_parameters(parameters)
->>>>>>> d952c353
+		out = LindbladMPOSolver.verify_parameters(parameters)
 		self.assertEqual(expected, out)
 
 	def test_arg_2q_components_F1(self):
 		parameters = {'2q_components': ["xx", "xx"], 'N': DEFAULT_N, 't_final': DEFAULT_T_FINAL, 'tau': DEFAULT_TAU}
 		expected = ""
-<<<<<<< HEAD
-		solver = LindbladMPOSolver()
-		solver.parameters = parameters
-		out = solver._verify_parameters()
-=======
-		out = LindbladMPOSolver.verify_parameters(parameters)
->>>>>>> d952c353
+		out = LindbladMPOSolver.verify_parameters(parameters)
 		self.assertNotEqual(expected, out)
 
 	def test_arg_2q_components_F2(self):
 		parameters = {'2q_components': "xy", 'N': DEFAULT_N, 't_final': DEFAULT_T_FINAL, 'tau': DEFAULT_TAU}
 		expected = ""
-<<<<<<< HEAD
-		solver = LindbladMPOSolver()
-		solver.parameters = parameters
-		out = solver._verify_parameters()
-=======
-		out = LindbladMPOSolver.verify_parameters(parameters)
->>>>>>> d952c353
+		out = LindbladMPOSolver.verify_parameters(parameters)
 		self.assertNotEqual(expected, out)
 
 	def test_arg_2q_components_P1(self):
 		parameters = {'2q_components': ["XX", "XY", "XZ", "YY", "YZ", "ZZ"], 'N': DEFAULT_N, 't_final': DEFAULT_T_FINAL,
 					  'tau': DEFAULT_TAU}
 		expected = ""
-<<<<<<< HEAD
-		solver = LindbladMPOSolver()
-		solver.parameters = parameters
-		out = solver._verify_parameters()
-=======
-		out = LindbladMPOSolver.verify_parameters(parameters)
->>>>>>> d952c353
+		out = LindbladMPOSolver.verify_parameters(parameters)
 		self.assertEqual(expected, out)
 
 	def test_arg_2q_components_P2(self):
 		parameters = {'2q_components': ["XX", "YY", "YZ", "ZZ"], 'N': DEFAULT_N, 't_final': DEFAULT_T_FINAL, 'tau': DEFAULT_TAU}
 		expected = ""
-<<<<<<< HEAD
-		solver = LindbladMPOSolver()
-		solver.parameters = parameters
-		out = solver._verify_parameters()
-=======
-		out = LindbladMPOSolver.verify_parameters(parameters)
->>>>>>> d952c353
+		out = LindbladMPOSolver.verify_parameters(parameters)
 		self.assertEqual(expected, out)
 
 	def test_arg_2q_indices_F1(self):
 		parameters = {'N': 5, '2q_indices': [(1, 2), (3, 1), (2, 5), (3, 4)], 't_final': DEFAULT_T_FINAL, 'tau': DEFAULT_TAU}
 		expected = ""
-<<<<<<< HEAD
-		solver = LindbladMPOSolver()
-		solver.parameters = parameters
-		out = solver._verify_parameters()
-=======
-		out = LindbladMPOSolver.verify_parameters(parameters)
->>>>>>> d952c353
+		out = LindbladMPOSolver.verify_parameters(parameters)
 		self.assertNotEqual(expected, out)
 
 	def test_arg_2q_indices_F2(self):
 		parameters = {'N': 2, '2q_indices': [(1, 0), (2, 1), (2, 1), (0, 1), (1, 0), (2, 1), (2, 1), (0, 1)],
 					  't_final': DEFAULT_T_FINAL, 'tau': DEFAULT_TAU}
 		expected = ""
-<<<<<<< HEAD
-		solver = LindbladMPOSolver()
-		solver.parameters = parameters
-		out = solver._verify_parameters()
-=======
-		out = LindbladMPOSolver.verify_parameters(parameters)
->>>>>>> d952c353
+		out = LindbladMPOSolver.verify_parameters(parameters)
 		self.assertNotEqual(expected, out)
 
 	def test_arg_2q_indices_P1(self):
 		parameters = {'N': 5, '2q_indices': [(1, 2), (3, 1), (2, 4), (3, 4)], 't_final': DEFAULT_T_FINAL, 'tau': DEFAULT_TAU}
 		expected = ""
-<<<<<<< HEAD
-		solver = LindbladMPOSolver()
-		solver.parameters = parameters
-		out = solver._verify_parameters()
-=======
-		out = LindbladMPOSolver.verify_parameters(parameters)
->>>>>>> d952c353
+		out = LindbladMPOSolver.verify_parameters(parameters)
 		self.assertEqual(expected, out)
 
 	def test_arg_2q_indices_P2(self):
 		parameters = {'N': 5, '2q_indices': [(1, 2), (3, 4)], 't_final': DEFAULT_T_FINAL, 'tau': DEFAULT_TAU}
 		expected = ""
-<<<<<<< HEAD
-		solver = LindbladMPOSolver()
-		solver.parameters = parameters
-		out = solver._verify_parameters()
-=======
-		out = LindbladMPOSolver.verify_parameters(parameters)
->>>>>>> d952c353
+		out = LindbladMPOSolver.verify_parameters(parameters)
 		self.assertEqual(expected, out)
 
 	def test_arg_1(self):
@@ -870,13 +486,7 @@
 		parameters['2q_components'] = ["XX", "XY", "XZ", "YY", "YZ", "ZZ"]
 		parameters['2q_indices'] = [(1, 2), (3, 1), (2, 4), (3, 4)]
 
-<<<<<<< HEAD
-		solver = LindbladMPOSolver()
-		solver.parameters = parameters
-		out = solver._verify_parameters()
-=======
-		out = LindbladMPOSolver.verify_parameters(parameters)
->>>>>>> d952c353
+		out = LindbladMPOSolver.verify_parameters(parameters)
 		if out == "":
 			self.assertTrue(True)       # print("Check 1 Passed")
 		else:
@@ -925,13 +535,7 @@
 		parameters['2q_components'] = ["XX", "XY", "A", "YY", "YZ", "ZZ"]  # this should fail
 		parameters['2q_indices'] = [(1, 2), (3, 5, 4), (2, 4)]  # this should fail
 
-<<<<<<< HEAD
-		solver = LindbladMPOSolver()
-		solver.parameters = parameters
-		out = solver._verify_parameters()
-=======
-		out = LindbladMPOSolver.verify_parameters(parameters)
->>>>>>> d952c353
+		out = LindbladMPOSolver.verify_parameters(parameters)
 		if out.count("Error") == 13:
 			self.assertTrue(True)
 		else:
@@ -980,13 +584,7 @@
 		parameters['2q_components'] = ["XX", "XY", "A", "YY", "YZ", "ZZ"]
 		parameters['2q_indices'] = [(1, 2), (3, 5, 4), (2, 4)]
 
-<<<<<<< HEAD
-		solver = LindbladMPOSolver()
-		solver.parameters = parameters
-		out = solver._verify_parameters()
-=======
-		out = LindbladMPOSolver.verify_parameters(parameters)
->>>>>>> d952c353
+		out = LindbladMPOSolver.verify_parameters(parameters)
 		if out.count("Error") == 25:
 			self.assertTrue(True)
 		else:
@@ -1037,13 +635,7 @@
 		parameters['2q_components'] = ["XX", "XY", "XZ", "YY", "YZ", "ZZ"]
 		parameters['2q_indices'] = [(1, 2), (3, 2), (2, 4)]
 
-<<<<<<< HEAD
-		solver = LindbladMPOSolver()
-		solver.parameters = parameters
-		out = solver._verify_parameters()
-=======
-		out = LindbladMPOSolver.verify_parameters(parameters)
->>>>>>> d952c353
+		out = LindbladMPOSolver.verify_parameters(parameters)
 		if out == "":
 			self.assertTrue(True)
 		else:
